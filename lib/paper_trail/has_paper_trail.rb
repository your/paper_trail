module PaperTrail
  module Model

    def self.included(base)
      base.send :extend, ClassMethods
    end

    module ClassMethods
      # Declare this in your model to track every create, update, and destroy.  Each version of
      # the model is available in the `versions` association.
      #
      # Options:
      # :on           the events to track (optional; defaults to all of them).  Set to an array of
      #               `:create`, `:update`, `:destroy` as desired.
      # :class_name   the name of a custom Version class.  This class should inherit from `PaperTrail::Version`.
      # :ignore       an array of attributes for which a new `Version` will not be created if only they change.
      #               it can also aceept a Hash as an argument where the key is the attribute to ignore (a `String` or `Symbol`),
      #               which will only be ignored if the value is a `Proc` which returns truthily.
      # :if, :unless  Procs that allow to specify conditions when to save versions for an object
      # :only         inverse of `ignore` - a new `Version` will be created only for these attributes if supplied
      #               it can also aceept a Hash as an argument where the key is the attribute to track (a `String` or `Symbol`),
      #               which will only be counted if the value is a `Proc` which returns truthily.
      # :skip         fields to ignore completely.  As with `ignore`, updates to these fields will not create
      #               a new `Version`.  In addition, these fields will not be included in the serialized versions
      #               of the object whenever a new `Version` is created.
      # :meta         a hash of extra data to store.  You must add a column to the `versions` table for each key.
      #               Values are objects or procs (which are called with `self`, i.e. the model with the paper
      #               trail).  See `PaperTrail::Controller.info_for_paper_trail` for how to store data from
      #               the controller.
      # :versions     the name to use for the versions association.  Default is `:versions`.
      # :version      the name to use for the method which returns the version the instance was reified from.
      #               Default is `:version`.
      def has_paper_trail(options = {})
        # Lazily include the instance methods so we don't clutter up
        # any more ActiveRecord models than we have to.
        send :include, InstanceMethods

        class_attribute :version_association_name
        self.version_association_name = options[:version] || :version

        # The version this instance was reified from.
        attr_accessor self.version_association_name

        class_attribute :version_class_name
        self.version_class_name = options[:class_name] || 'PaperTrail::Version'

        class_attribute :paper_trail_options
        self.paper_trail_options = options.dup

        [:ignore, :skip, :only].each do |k|
          paper_trail_options[k] =
            [paper_trail_options[k]].flatten.compact.map { |attr| attr.is_a?(Hash) ? attr.stringify_keys : attr.to_s }
        end

        paper_trail_options[:meta] ||= {}

        class_attribute :versions_association_name
        self.versions_association_name = options[:versions] || :versions

        attr_accessor :paper_trail_event

        if ::ActiveRecord::VERSION::MAJOR >= 4 # `has_many` syntax for specifying order uses a lambda in Rails 4
          has_many self.versions_association_name,
            lambda { order(model.timestamp_sort_order) },
            :class_name => self.version_class_name, :as => :item
        else
          has_many self.versions_association_name,
            :class_name => self.version_class_name,
            :as         => :item,
            :order      => self.paper_trail_version_class.timestamp_sort_order
        end

        options_on = Array(options[:on]) # so that a single symbol can be passed in without wrapping it in an `Array`
        after_create  :record_create, :if => :save_version? if options_on.empty? || options_on.include?(:create)
        if options_on.empty? || options_on.include?(:update)
          before_save   :reset_timestamp_attrs_for_update_if_needed!, :on => :update
          after_update  :record_update, :if => :save_version?
          after_update  :clear_version_instance!
        end
        after_destroy :record_destroy, :if => :save_version? if options_on.empty? || options_on.include?(:destroy)

        # Reset the transaction id when the transaction is closed
        after_commit :reset_transaction_id
        after_rollback :reset_transaction_id
      end

      # Switches PaperTrail off for this class.
      def paper_trail_off!
        PaperTrail.enabled_for_model(self, false)
      end

      def paper_trail_off
        warn "DEPRECATED: use `paper_trail_off!` instead of `paper_trail_off`. Support for `paper_trail_off` will be removed in PaperTrail 3.1"
        self.paper_trail_off!
      end

      # Switches PaperTrail on for this class.
      def paper_trail_on!
        PaperTrail.enabled_for_model(self, true)
      end

      def paper_trail_on
        warn "DEPRECATED: use `paper_trail_on!` instead of `paper_trail_on`. Support for `paper_trail_on` will be removed in PaperTrail 3.1"
        self.paper_trail_on!
      end

      def paper_trail_enabled_for_model?
        PaperTrail.enabled_for_model?(self)
      end

      def paper_trail_version_class
        @paper_trail_version_class ||= version_class_name.constantize
      end

      # Used for Version#object attribute
      def serialize_attributes_for_paper_trail(attributes)
        # don't serialize before values before inserting into columns of type `JSON` on `PostgreSQL` databases
        return attributes if self.paper_trail_version_class.object_col_is_json?

        serialized_attributes.each do |key, coder|
          if attributes.key?(key)
            # Fall back to current serializer if `coder` has no `dump` method
            coder = PaperTrail.serializer unless coder.respond_to?(:dump)
            attributes[key] = coder.dump(attributes[key])
          end
        end
      end

      def unserialize_attributes_for_paper_trail(attributes)
        # don't serialize before values before inserting into columns of type `JSON` on `PostgreSQL` databases
        return attributes if self.paper_trail_version_class.object_col_is_json?

        serialized_attributes.each do |key, coder|
          if attributes.key?(key)
            coder = PaperTrail.serializer unless coder.respond_to?(:dump)
            attributes[key] = coder.load(attributes[key])
          end
        end
      end

      # Used for Version#object_changes attribute
      def serialize_attribute_changes(changes)
        # don't serialize before values before inserting into columns of type `JSON` on `PostgreSQL` databases
        return changes if self.paper_trail_version_class.object_changes_col_is_json?

        serialized_attributes.each do |key, coder|
          if changes.key?(key)
            # Fall back to current serializer if `coder` has no `dump` method
            coder = PaperTrail.serializer unless coder.respond_to?(:dump)
            old_value, new_value = changes[key]
            changes[key] = [coder.dump(old_value),
                            coder.dump(new_value)]
          end
        end
      end

      def unserialize_attribute_changes(changes)
        # don't serialize before values before inserting into columns of type `JSON` on `PostgreSQL` databases
        return changes if self.paper_trail_version_class.object_changes_col_is_json?

        serialized_attributes.each do |key, coder|
          if changes.key?(key)
            coder = PaperTrail.serializer unless coder.respond_to?(:dump)
            old_value, new_value = changes[key]
            changes[key] = [coder.load(old_value),
                            coder.load(new_value)]
          end
        end
      end
    end

    # Wrap the following methods in a module so we can include them only in the
    # ActiveRecord models that declare `has_paper_trail`.
    module InstanceMethods
      # Returns true if this instance is the current, live one;
      # returns false if this instance came from a previous version.
      def live?
        source_version.nil?
      end

      # Returns who put the object into its current state.
      def originator
        (source_version || send(self.class.versions_association_name).last).try(:whodunnit)
      end

      # Returns the object (not a Version) as it was at the given timestamp.
      def version_at(timestamp, reify_options={})
        # Because a version stores how its object looked *before* the change,
        # we need to look for the first version created *after* the timestamp.
        v = send(self.class.versions_association_name).subsequent(timestamp, true).first
        return v.reify(reify_options) if v
        self unless self.destroyed?
      end

      # Returns the objects (not Versions) as they were between the given times.
      def versions_between(start_time, end_time, reify_options={})
        versions = send(self.class.versions_association_name).between(start_time, end_time)
        versions.collect { |version| version_at(version.send PaperTrail.timestamp_field) }
      end

      # Returns the object (not a Version) as it was most recently.
      def previous_version
        preceding_version = source_version ? source_version.previous : send(self.class.versions_association_name).last
        preceding_version.reify if preceding_version
      end

      # Returns the object (not a Version) as it became next.
      # NOTE: if self (the item) was not reified from a version, i.e. it is the
      #  "live" item, we return nil.  Perhaps we should return self instead?
      def next_version
        subsequent_version = source_version.next
        subsequent_version ? subsequent_version.reify : self.class.find(self.id)
      rescue
        nil
      end

      def paper_trail_enabled_for_model?
        self.class.paper_trail_enabled_for_model?
      end

      # Executes the given method or block without creating a new version.
      def without_versioning(method = nil)
        paper_trail_was_enabled = self.paper_trail_enabled_for_model?
        self.class.paper_trail_off!
        method ? method.to_proc.call(self) : yield(self)
      ensure
        self.class.paper_trail_on! if paper_trail_was_enabled
      end

      # Utility method for reifying. Anything executed inside the block will appear like a new record
      def appear_as_new_record
        instance_eval {
          alias :old_new_record? :new_record?
          alias :new_record? :present?
        }
        yield
        instance_eval { alias :new_record? :old_new_record? }
      end

      # Temporarily overwrites the value of whodunnit and then executes the provided block.
      def whodunnit(value)
        raise ArgumentError, 'expected to receive a block' unless block_given?
        current_whodunnit = PaperTrail.whodunnit
        PaperTrail.whodunnit = value
        yield self
      ensure
        PaperTrail.whodunnit = current_whodunnit
      end

      # Mimicks behavior of `touch` method from `ActiveRecord::Persistence`, but generates a version
      #
      # TODO: lookinto leveraging the `after_touch` callback from `ActiveRecord` to allow the
      #  regular `touch` method go generate a version as normal. May make sense to switch the `record_update`
      #  method to leverage an `after_update` callback anyways (likely for v3.1.0)
      def touch_with_version(name = nil)
        raise ActiveRecordError, "can not touch on a new record object" unless persisted?

        attributes = timestamp_attributes_for_update_in_model
        attributes << name if name
        current_time = current_time_from_proper_timezone

        attributes.each { |column| write_attribute(column, current_time) }
        save!
      end

      private

      def source_version
        send self.class.version_association_name
      end

      def record_create
        if paper_trail_switched_on?
          data = {
            :event          => paper_trail_event || 'create',
            :whodunnit      => PaperTrail.whodunnit,
            :transaction_id => PaperTrail.transaction_id
          }
          if respond_to?(:created_at)
            data[PaperTrail.timestamp_field] = created_at
          end
          if changed_notably? and self.class.paper_trail_version_class.column_names.include?('object_changes')
            data[:object_changes] = self.class.paper_trail_version_class.object_changes_col_is_json? ? changes_for_paper_trail :
              PaperTrail.serializer.dump(changes_for_paper_trail)
          end
          version = send(self.class.versions_association_name).create! merge_metadata(data)
          set_transaction_id(version)
          save_associations(version)
        end
      end

      def record_update
        if paper_trail_switched_on? && changed_notably?
          object_attrs = object_attrs_for_paper_trail(item_before_change)
          data = {
            :event          => paper_trail_event || 'update',
            :object         => self.class.paper_trail_version_class.object_col_is_json? ? object_attrs : PaperTrail.serializer.dump(object_attrs),
            :whodunnit      => PaperTrail.whodunnit,
            :transaction_id => PaperTrail.transaction_id
          }
          if respond_to?(:updated_at)
            data[PaperTrail.timestamp_field] = updated_at
          end
          if self.class.paper_trail_version_class.column_names.include?('object_changes')
            data[:object_changes] = self.class.paper_trail_version_class.object_changes_col_is_json? ? changes_for_paper_trail :
              PaperTrail.serializer.dump(changes_for_paper_trail)
          end
<<<<<<< HEAD
          send(self.class.versions_association_name).create merge_metadata(data)
=======
          version = send(self.class.versions_association_name).create merge_metadata(data)
          set_transaction_id(version)
          save_associations(version)
>>>>>>> c835c3e9
        end
      end

      def changes_for_paper_trail
        self.changes.delete_if do |key, value|
          !notably_changed.include?(key)
        end.tap { |changes| self.class.serialize_attribute_changes(changes) }
      end

      # Invoked via`after_update` callback for when a previous version is reified and then saved
      def clear_version_instance!
        send("#{self.class.version_association_name}=", nil)
      end

      def reset_timestamp_attrs_for_update_if_needed!
        return if self.live? # invoked via callback when a user attempts to persist a reified `Version`
        timestamp_attributes_for_update_in_model.each { |column| send("reset_#{column}!") }
      end

      def record_destroy
        if paper_trail_switched_on? and not new_record?
          object_attrs = object_attrs_for_paper_trail(item_before_change)
          data = {
            :item_id        => self.id,
            :item_type      => self.class.base_class.name,
            :event          => paper_trail_event || 'destroy',
            :object         => self.class.paper_trail_version_class.object_col_is_json? ? object_attrs : PaperTrail.serializer.dump(object_attrs),
            :whodunnit      => PaperTrail.whodunnit,
            :transaction_id => PaperTrail.transaction_id
          }
<<<<<<< HEAD
          send("#{self.class.version_association_name}=", self.class.paper_trail_version_class.create(merge_metadata(data)))
=======
          version = self.class.paper_trail_version_class.create merge_metadata(data)
>>>>>>> c835c3e9
          send(self.class.versions_association_name).send :load_target
          set_transaction_id(version)
          save_associations(version)
        end
      end

      def save_associations(version)
        self.class.reflect_on_all_associations(:belongs_to).each do |assoc|
          PaperTrail::VersionAssociation.create(
            :version_id => version.id,
            :foreign_key_name => assoc.foreign_key,
            :foreign_key_id => self.send(assoc.foreign_key)
          )
        end
      end

      def set_transaction_id(version)
        if PaperTrail.transaction? && PaperTrail.transaction_id.nil?
           PaperTrail.transaction_id = version.id
           version.transaction_id = version.id
           version.save
        end
      end

      def reset_transaction_id
        PaperTrail.transaction_id = nil
      end

      def merge_metadata(data)
        # First we merge the model-level metadata in `meta`.
        paper_trail_options[:meta].each do |k,v|
          data[k] =
            if v.respond_to?(:call)
              v.call(self)
            elsif v.is_a?(Symbol) && respond_to?(v)
              # if it is an attribute that is changing, be sure to grab the current version
              if has_attribute?(v) && send("#{v}_changed?".to_sym)
                send("#{v}_was".to_sym)
              else
                send(v)
              end
            else
              v
            end
        end
        # Second we merge any extra data from the controller (if available).
        data.merge(PaperTrail.controller_info || {})
      end

      def item_before_change
        previous = self.dup
        # `dup` clears timestamps so we add them back.
        all_timestamp_attributes.each do |column|
          previous[column] = send(column) if self.class.column_names.include?(column.to_s) and not send(column).nil?
        end
        enums = previous.respond_to?(:defined_enums) ? previous.defined_enums : {}
        previous.tap do |prev|
          prev.id = id # `dup` clears the `id` so we add that back
          changed_attributes.select { |k,v| self.class.column_names.include?(k) }.each do |attr, before|
            before = enums[attr][before] if enums[attr]
            prev[attr] = before
          end
        end
      end

      # returns hash of object attributes (with appropriate attributes serialized), ommitting attributes to be skipped
      def object_attrs_for_paper_trail(object)
        _attrs = object.attributes.except(*self.paper_trail_options[:skip]).tap do |attributes|
          self.class.serialize_attributes_for_paper_trail(attributes)
        end
      end

      # This method is invoked in order to determine whether it is appropriate to generate a new version instance.
      # Because we are now using `after_(create/update/etc)` callbacks, we need to go out of our way to
      # ensure that during updates timestamp attributes are not acknowledged as a notable changes
      # to raise false positives when attributes are ignored.
      def changed_notably?
        if self.paper_trail_options[:ignore].any? && (changed & self.paper_trail_options[:ignore]).any?
          (notably_changed - timestamp_attributes_for_update_in_model.map(&:to_s)).any?
        else
          notably_changed.any?
        end
      end

      def notably_changed
        only = self.paper_trail_options[:only].dup
        # remove Hash arguments and then evaluate whether the attributes (the keys of the hash) should also get pushed into the collection
        only.delete_if do |obj|
          obj.is_a?(Hash) && obj.each { |attr, condition| only << attr if condition.respond_to?(:call) && condition.call(self) }
        end
        only.empty? ? changed_and_not_ignored : (changed_and_not_ignored & only)
      end

      def changed_and_not_ignored
        ignore = self.paper_trail_options[:ignore].dup
         # remove Hash arguments and then evaluate whether the attributes (the keys of the hash) should also get pushed into the collection
        ignore.delete_if do |obj|
          obj.is_a?(Hash) && obj.each { |attr, condition| ignore << attr if condition.respond_to?(:call) && condition.call(self) }
        end
        skip = self.paper_trail_options[:skip]
        changed - ignore - skip
      end

      def paper_trail_switched_on?
        PaperTrail.enabled? && PaperTrail.enabled_for_controller? && self.paper_trail_enabled_for_model?
      end

      def save_version?
        if_condition     = self.paper_trail_options[:if]
        unless_condition = self.paper_trail_options[:unless]
        (if_condition.blank? || if_condition.call(self)) && !unless_condition.try(:call, self)
      end
    end
  end
end<|MERGE_RESOLUTION|>--- conflicted
+++ resolved
@@ -305,13 +305,9 @@
             data[:object_changes] = self.class.paper_trail_version_class.object_changes_col_is_json? ? changes_for_paper_trail :
               PaperTrail.serializer.dump(changes_for_paper_trail)
           end
-<<<<<<< HEAD
-          send(self.class.versions_association_name).create merge_metadata(data)
-=======
           version = send(self.class.versions_association_name).create merge_metadata(data)
           set_transaction_id(version)
           save_associations(version)
->>>>>>> c835c3e9
         end
       end
 
@@ -342,11 +338,8 @@
             :whodunnit      => PaperTrail.whodunnit,
             :transaction_id => PaperTrail.transaction_id
           }
-<<<<<<< HEAD
-          send("#{self.class.version_association_name}=", self.class.paper_trail_version_class.create(merge_metadata(data)))
-=======
-          version = self.class.paper_trail_version_class.create merge_metadata(data)
->>>>>>> c835c3e9
+          version = self.class.paper_trail_version_class.create(merge_metadata(data))
+          send("#{self.class.version_association_name}=", version)
           send(self.class.versions_association_name).send :load_target
           set_transaction_id(version)
           save_associations(version)
