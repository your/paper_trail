module PaperTrail
  module Model

    def self.included(base)
      base.send :extend, ClassMethods
    end


    module ClassMethods
      # Declare this in your model to track every create, update, and destroy.  Each version of
      # the model is available in the `versions` association.
      #
      # Options:
      # :ignore    an array of attributes for which a new `Version` will not be created if only they change.
      # :only      inverse of `ignore` - a new `Version` will be created only for these attributes if supplied
      # :meta      a hash of extra data to store.  You must add a column to the `versions` table for each key.
      #            Values are objects or procs (which are called with `self`, i.e. the model with the paper
      #            trail).  See `PaperTrail::Controller.info_for_paper_trail` for how to store data from
      #            the controller.
      def has_paper_trail(options = {})
        # Lazily include the instance methods so we don't clutter up
        # any more ActiveRecord models than we have to.
        send :include, InstanceMethods

        # The version this instance was reified from.
        attr_accessor :version

        cattr_accessor :ignore
        self.ignore = ([options[:ignore]].flatten.compact || []).map &:to_s

        cattr_accessor :only
        self.only = ([options[:only]].flatten.compact || []).map &:to_s
        
        cattr_accessor :meta
        self.meta = options[:meta] || {}

        # Indicates whether or not PaperTrail is active for this class.
        # This is independent of whether PaperTrail is globally enabled or disabled.
        cattr_accessor :paper_trail_active
        self.paper_trail_active = true

        has_many :versions, :as => :item, :order => 'created_at ASC, id ASC'

        after_create  :record_create
        before_update :record_update
        after_destroy :record_destroy
      end

      # Switches PaperTrail off for this class.
      def paper_trail_off
        self.paper_trail_active = false
      end

      # Switches PaperTrail on for this class.
      def paper_trail_on
        self.paper_trail_active = true
      end
    end

    # Wrap the following methods in a module so we can include them only in the
    # ActiveRecord models that declare `has_paper_trail`.
    module InstanceMethods
      # Returns true if this instance is the current, live one;
      # returns false if this instance came from a previous version.
      def live?
        version.nil?
      end

      # Returns who put the object into its current state.
      def originator
        Version.with_item_keys(self.class.name, id).last.try :whodunnit
      end

      # Returns the object (not a Version) as it was at the given timestamp.
      def version_at(timestamp, reify_options={})
        # Because a version stores how its object looked *before* the change,
        # we need to look for the first version created *after* the timestamp.
        version = versions.after(timestamp).first
        version ? version.reify(reify_options) : self
      end

      # Returns the object (not a Version) as it was most recently.
      def previous_version
        preceding_version = version ? version.previous : versions.last
        preceding_version.try :reify
      end

      # Returns the object (not a Version) as it became next.
      def next_version
        # NOTE: if self (the item) was not reified from a version, i.e. it is the
        # "live" item, we return nil.  Perhaps we should return self instead?
        subsequent_version = version ? version.next : nil
        subsequent_version.reify if subsequent_version
      end

      private

      def record_create
        if switched_on?
          versions.create merge_metadata(:event => 'create', :whodunnit => PaperTrail.whodunnit)
        end
      end

      def record_update
        if switched_on? && changed_notably?
          versions.build merge_metadata(:event     => 'update',
                                        :object    => object_to_string(item_before_change),
                                        :whodunnit => PaperTrail.whodunnit)
        end
      end

      def record_destroy
        if switched_on? and not new_record?
          Version.create merge_metadata(:item      => self,
                                        :event     => 'destroy',
                                        :object    => object_to_string(item_before_change),
                                        :whodunnit => PaperTrail.whodunnit)
        end
        versions.send :load_target
      end

      def merge_metadata(data)
        # First we merge the model-level metadata in `meta`.
        meta.each do |k,v|
          data[k] = 
            if v.respond_to?(:call)
              v.call(self)
            elsif v.is_a?(Symbol) && respond_to?(v)
              send(v)
            else
              v
            end
        end
        # Second we merge any extra data from the controller (if available).
        data.merge(PaperTrail.controller_info || {})
      end

      def item_before_change
        self.clone.tap do |previous|
          previous.id = id
          changed_attributes.each { |attr, before| previous[attr] = before }
        end
      end

      def object_to_string(object)
        object.attributes.to_yaml
      end

<<<<<<< HEAD
      def changed_and_we_care?
        care_about = changed - self.class.ignore
        care_about = (care_about & self.class.only) unless self.class.only.empty?
        changed? and !care_about.empty?
=======
      def changed_notably?
        notably_changed.any?
      end

      def notably_changed
        changed - self.class.ignore
>>>>>>> e69a3ae5
      end

      # Returns `true` if PaperTrail is globally enabled and active for this class,
      # `false` otherwise.
      def switched_on?
        PaperTrail.enabled? && self.class.paper_trail_active
      end
    end

  end
end<|MERGE_RESOLUTION|>--- conflicted
+++ resolved
@@ -146,19 +146,12 @@
         object.attributes.to_yaml
       end
 
-<<<<<<< HEAD
-      def changed_and_we_care?
-        care_about = changed - self.class.ignore
-        care_about = (care_about & self.class.only) unless self.class.only.empty?
-        changed? and !care_about.empty?
-=======
       def changed_notably?
         notably_changed.any?
       end
 
       def notably_changed
-        changed - self.class.ignore
->>>>>>> e69a3ae5
+        self.class.only.empty? ? (changed - self.class.ignore) : (changed & self.class.only)
       end
 
       # Returns `true` if PaperTrail is globally enabled and active for this class,
